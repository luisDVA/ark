--- conflicted
+++ resolved
@@ -17,16 +17,11 @@
 use ark::lsp::events::EVENTS;
 use ark::r_task;
 use crossbeam::channel::bounded;
-<<<<<<< HEAD
+use harp::assert_match;
 use harp::environment::R_ENVS;
 use harp::eval::r_parse_eval0;
-use harp::exec::RFunction;
-use harp::exec::RFunctionExt;
-=======
-use harp::assert_match;
 use harp::object::RObject;
 use harp::r_symbol;
->>>>>>> 602d9961
 use harp::test::start_r;
 use libr::R_GlobalEnv;
 use libr::Rf_eval;
@@ -164,10 +159,8 @@
 
             // This data set has no row labels.
             assert!(data.row_labels.is_none());
-<<<<<<< HEAD
-        },
-        _ => panic!("Unexpected Data Explorer Reply: {:?}", reply),
-    }
+        }
+    );
 
     // --- updates ---
     let tiny = r_parse_eval0("x <- data.frame(y = 2, z = 3)", R_ENVS.global).unwrap();
@@ -209,8 +202,4 @@
 
     // Make sure it's a data update event.
     assert_eq!(msg, DataExplorerFrontendEvent::DataUpdate);
-=======
-        }
-    );
->>>>>>> 602d9961
 }