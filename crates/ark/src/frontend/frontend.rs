//
// frontend.rs
//
// Copyright (C) 2023 by Posit Software, PBC
//
//

use amalthea::comm::comm_channel::CommMsg;
use amalthea::comm::frontend_comm::FrontendMessage;
use amalthea::comm::frontend_comm::FrontendRpcError;
use amalthea::comm::frontend_comm::FrontendRpcErrorData;
use amalthea::comm::frontend_comm::FrontendRpcRequest;
use amalthea::comm::frontend_comm::FrontendRpcResult;
use amalthea::comm::frontend_comm::JsonRpcErrorCode;
use amalthea::events::PositronEvent;
use amalthea::socket::comm::CommSocket;
use amalthea::wire::client_event::ClientEvent;
use crossbeam::channel::Receiver;
use crossbeam::channel::Sender;
use crossbeam::select;
use harp::exec::RFunction;
use harp::exec::RFunctionExt;
use harp::object::RObject;
use log::info;
use serde_json::Value;
use stdext::spawn;

use crate::r_task;

/// PositronFrontend is a wrapper around a comm channel whose lifetime matches
/// that of the Positron front end. It is used to perform communication with the
/// front end that isn't scoped to any particular view.
pub struct PositronFrontend {
    comm: CommSocket,
    event_rx: Receiver<PositronEvent>,
}

impl PositronFrontend {
    pub fn start(comm: CommSocket) -> Sender<PositronEvent> {
        // Create a sender-receiver pair for Positron global events
        let (event_tx, event_rx) = crossbeam::channel::unbounded::<PositronEvent>();

        spawn!("ark-comm-frontend", move || loop {
            let frontend = Self {
                comm: comm.clone(),
                event_rx: event_rx.clone(),
            };
            frontend.execution_thread();
        });

        event_tx
    }

    fn execution_thread(&self) {
        loop {
            // Wait for an event on either the event channel (which forwards
            // Positron events to the frontend) or the comm channel (which
            // receives requests from the frontend)
            select! {
                recv(&self.event_rx) -> event => {
                    match event {
                        Ok(event) => self.dispatch_event(&event),
                        Err(err) => {
                            log::error!(
                                "Error receiving Positron event; closing event listener: {err:?}"
                            );
                            // Most likely the channel was closed, so we should stop the thread
                            break;
                        },
                    }
                },
                recv(&self.comm.incoming_rx) -> msg => {
                    match msg {
                        Ok(msg) => {
                            if !self.handle_comm_message(&msg) {
                                info!("Frontend comm {} closing by request from front end.", self.comm.comm_id);
                                break;
                            }
                        },
                        Err(err) => {
                            log::error!("Error receiving message from front end: {:?}", err);
                            break;
                        },
                    }
                },
            }
        }
    }

<<<<<<< HEAD
    fn dispatch_event(&self, event: &PositronEvent) {
        // Convert the event to a client event that the frontend can understand
        let comm_evt = ClientEvent::try_from(event.clone()).unwrap();
=======
            // Convert the client event to a message we can send to the front end
            let frontend_evt = FrontendMessage::Event(comm_evt);
            let comm_msg = CommMsg::Data(serde_json::to_value(frontend_evt).unwrap());
>>>>>>> 619a2bbf

        // Convert the client event to a message we can send to the front end
        let frontend_evt = FrontendMessage::Event(comm_evt);
        let comm_msg = CommChannelMsg::Data(serde_json::to_value(frontend_evt).unwrap());

        // Deliver the event to the front end over the comm channel
        if let Err(err) = self.comm.outgoing_tx.send(comm_msg) {
            log::error!("Error sending Positron event to front end: {}", err);
        };
    }

    /**
     * Handles a comm message from the front end.
     *
     * Returns true if the thread should continue, false if it should exit.
     */
    fn handle_comm_message(&self, msg: &CommChannelMsg) -> bool {
        match msg {
            CommChannelMsg::Data(data) => {
                // We don't really expect to receive data messages from the
                // front end; they are events
                log::warn!("Unexpected data message from front end: {:?}", data);
                true
            },
            CommChannelMsg::Close => {
                // The front end has closed the connection; let the
                // thread exit.
                false
            },
            CommChannelMsg::Rpc(id, request) => {
                let message = match serde_json::from_value::<FrontendMessage>(request.clone()) {
                    Ok(msg) => msg,
                    Err(err) => {
                        log::warn!("Error decoding RPC request from front end: {:?}", err);
                        return true;
                    },
                };
                match message {
                    FrontendMessage::RpcRequest(req) => {
                        if let Err(err) = self.handle_rpc_request(id, &req) {
                            log::warn!("Error handling RPC request from front end: {:?}", err);
                        }
                    },
                    _ => {
                        log::warn!("Unexpected RPC message from front end: {:?}", message);
                    },
                };
                true
            },
        }
    }

    /**
     * Handles an RPC request from the front end.
     */
    fn handle_rpc_request(
        &self,
        id: &str,
        request: &FrontendRpcRequest,
    ) -> Result<(), anyhow::Error> {
        // Today, all RPCs are fulfilled by R directly. Check to see if an R
        // method of the appropriate name is defined.
        //
        // Consider: In the future, we may want to allow requests to be
        // fulfilled here on the Rust side, with only some requests forwarded to
        // R; Rust methods may wish to establish their own RPC handlers.

        // The method name is prefixed with ".ps.rpc.", by convention
        let method = format!(".ps.rpc.{}", request.method);

        // Use the `exists` function to see if the method exists
        let exists = r_task(|| unsafe {
            let exists = RFunction::from("exists")
                .param("x", method.clone())
                .call()?;
            RObject::to::<bool>(exists)
        })?;

        if !exists {
            // No such method; return an error
            let reply = FrontendMessage::RpcResultError(FrontendRpcError {
                id: id.to_string(),
                error: FrontendRpcErrorData {
                    code: JsonRpcErrorCode::MethodNotFound, // Method not found
                    message: format!("No such method: {}", request.method),
                },
            });
            let comm_msg = CommChannelMsg::Rpc(id.to_string(), serde_json::to_value(reply)?);
            self.comm.outgoing_tx.send(comm_msg)?;
            return Ok(());
        }

        // Form an R function call from the request
        let result = r_task(|| {
            let mut call = RFunction::from(method);
            for param in request.params.iter() {
                let p = RObject::try_from(param.clone())?;
                call.add(p);
            }
            let result = call.call()?;
            Value::try_from(result)
        });

        // Convert the reply to a message we can send to the front end
        let reply = match result {
            Ok(value) => FrontendMessage::RpcResultResponse(FrontendRpcResult {
                id: id.to_string(),
                result: value,
            }),
            Err(err) => FrontendMessage::RpcResultError(FrontendRpcError {
                id: id.to_string(),
                error: FrontendRpcErrorData {
                    code: JsonRpcErrorCode::InternalError,
                    message: err.to_string(),
                },
            }),
        };

        let comm_msg = CommChannelMsg::Rpc(id.to_string(), serde_json::to_value(reply)?);

        // Deliver the RPC reply to the front end over the comm channel
        if let Err(err) = self.comm.outgoing_tx.send(comm_msg) {
            log::error!("Error sending Positron event to front end: {}", err);
        };
        Ok(())
    }
}<|MERGE_RESOLUTION|>--- conflicted
+++ resolved
@@ -87,19 +87,13 @@
         }
     }
 
-<<<<<<< HEAD
     fn dispatch_event(&self, event: &PositronEvent) {
         // Convert the event to a client event that the frontend can understand
         let comm_evt = ClientEvent::try_from(event.clone()).unwrap();
-=======
-            // Convert the client event to a message we can send to the front end
-            let frontend_evt = FrontendMessage::Event(comm_evt);
-            let comm_msg = CommMsg::Data(serde_json::to_value(frontend_evt).unwrap());
->>>>>>> 619a2bbf
 
         // Convert the client event to a message we can send to the front end
         let frontend_evt = FrontendMessage::Event(comm_evt);
-        let comm_msg = CommChannelMsg::Data(serde_json::to_value(frontend_evt).unwrap());
+        let comm_msg = CommMsg::Data(serde_json::to_value(frontend_evt).unwrap());
 
         // Deliver the event to the front end over the comm channel
         if let Err(err) = self.comm.outgoing_tx.send(comm_msg) {
@@ -112,20 +106,20 @@
      *
      * Returns true if the thread should continue, false if it should exit.
      */
-    fn handle_comm_message(&self, msg: &CommChannelMsg) -> bool {
+    fn handle_comm_message(&self, msg: &CommMsg) -> bool {
         match msg {
-            CommChannelMsg::Data(data) => {
+            CommMsg::Data(data) => {
                 // We don't really expect to receive data messages from the
                 // front end; they are events
                 log::warn!("Unexpected data message from front end: {:?}", data);
                 true
             },
-            CommChannelMsg::Close => {
+            CommMsg::Close => {
                 // The front end has closed the connection; let the
                 // thread exit.
                 false
             },
-            CommChannelMsg::Rpc(id, request) => {
+            CommMsg::Rpc(id, request) => {
                 let message = match serde_json::from_value::<FrontendMessage>(request.clone()) {
                     Ok(msg) => msg,
                     Err(err) => {
@@ -183,7 +177,7 @@
                     message: format!("No such method: {}", request.method),
                 },
             });
-            let comm_msg = CommChannelMsg::Rpc(id.to_string(), serde_json::to_value(reply)?);
+            let comm_msg = CommMsg::Rpc(id.to_string(), serde_json::to_value(reply)?);
             self.comm.outgoing_tx.send(comm_msg)?;
             return Ok(());
         }
@@ -214,7 +208,7 @@
             }),
         };
 
-        let comm_msg = CommChannelMsg::Rpc(id.to_string(), serde_json::to_value(reply)?);
+        let comm_msg = CommMsg::Rpc(id.to_string(), serde_json::to_value(reply)?);
 
         // Deliver the RPC reply to the front end over the comm channel
         if let Err(err) = self.comm.outgoing_tx.send(comm_msg) {
